/***********************************************************************
 * Copyright (c) 2015-2020 Commonwealth Computer Research, Inc.
 * All rights reserved. This program and the accompanying materials
 * are made available under the terms of the Apache License, Version 2.0
 * which accompanies this distribution and is available at
 * http://www.opensource.org/licenses/apache2.0.php.
 ***********************************************************************/

package org.geomesa.nifi.datastore.processor.records


import java.util
import java.math.BigInteger

import java.util.{Date, UUID}

import com.google.gson.GsonBuilder
import com.typesafe.scalalogging.LazyLogging
import org.apache.nifi.serialization.SimpleRecordSchema
import org.apache.nifi.serialization.record._
import org.geomesa.nifi.datastore.processor.records.GeometryEncoding.GeometryEncoding
import org.geotools.feature.simple.SimpleFeatureTypeBuilder
import org.apache.nifi.serialization.record.`type`.{ArrayDataType, ChoiceDataType, MapDataType, RecordDataType}
import org.geomesa.nifi.datastore.processor.records.SimpleFeatureRecordConverter.FieldConverter
import org.geotools.feature.AttributeTypeBuilder
import org.geotools.feature.simple.SimpleFeatureTypeBuilder
import org.geotools.util.factory.Hints
import org.locationtech.geomesa.features.ScalaSimpleFeature
import org.locationtech.geomesa.utils.geotools.ObjectType
import org.locationtech.geomesa.utils.geotools.ObjectType.ObjectType
import org.locationtech.geomesa.utils.geotools.RichSimpleFeatureType.RichSimpleFeatureType
import org.locationtech.geomesa.utils.geotools.SimpleFeatureTypes.AttributeOptions
import org.locationtech.geomesa.utils.text.{WKBUtils, WKTUtils}
import org.locationtech.jts.geom.{Geometry, GeometryCollection, LineString, MultiLineString, MultiPoint, MultiPolygon, Point, Polygon}
import org.locationtech.jts.geom.Geometry
import org.opengis.feature.`type`.AttributeDescriptor

import org.opengis.feature.simple.{SimpleFeature, SimpleFeatureType}

import scala.reflect.ClassTag

/**
 * Converts between simple features and nifi records
 *
 * @param sft simple feature type
 * @param schema record schema
 * @param converters converters
 * @param fidField feature id record field name
 * @param visibilityField visibility record field name
 * @param userDataField user data record field name
 */
class SimpleFeatureRecordConverter(
    val sft: SimpleFeatureType,
    val schema: RecordSchema,
    converters: Array[FieldConverter[AnyRef, AnyRef]],
    fidField: Option[String],
    visibilityField: Option[String],
    userDataField: Option[String]) {

  import SimpleFeatureRecordConverter.gson
  import org.locationtech.geomesa.security.SecureSimpleFeature

  private val length = converters.length + fidField.size + visibilityField.size

  /**
   * Convert a feature to a record
   *
   * @param feature feature
   * @return
   */
  def convert(feature: SimpleFeature): Record = {
    val values = new java.util.LinkedHashMap[String, AnyRef](length)

    var i = 0
    while (i < converters.length) {
      val attribute = feature.getAttribute(i)
      if (attribute != null) {
        values.put(converters(i).name, converters(i).convertToRecord(attribute))
      }
      i += 1
    }

    fidField.foreach(values.put(_, feature.getID))
    for { f <- visibilityField; v <- feature.visibility } {
      values.put(f, v)
    }
    userDataField.foreach(values.put(_, gson.toJson(feature.getUserData)))

    new MapRecord(schema, values, false, false)
  }

  /**
   * Convert a record to a feature
   *
   * @param record record
   * @return
   */
  def convert(record: Record): SimpleFeature = {
    val feature = new ScalaSimpleFeature(sft, "")
    var i = 0
    while (i < converters.length) {
      val value = record.getValue(converters(i).name)
      if (value != null) {
        feature.setAttributeNoConvert(i, converters(i).convertToAttribute(value))
      }
      i += 1
    }
    fidField.foreach { field =>
      val fid = record.getAsString(field)
      if (fid != null) {
        feature.setId(fid)
        feature.getUserData.put(Hints.USE_PROVIDED_FID, java.lang.Boolean.TRUE)
      }
    }
    visibilityField.foreach { name =>
      val vis = record.getAsString(name)
      if (vis != null) {
        feature.visibility = vis
      }
    }
    userDataField.foreach { name =>
      val json = record.getAsString(name)
      if (json != null) {
        feature.getUserData.putAll(gson.fromJson(json, classOf[java.util.Map[String, AnyRef]]))
      }
    }

    feature
  }
}

object SimpleFeatureRecordConverter extends LazyLogging {

  import org.locationtech.geomesa.utils.conversions.JavaConverters.OptionalToScala
  import org.locationtech.geomesa.utils.geotools.RichAttributeDescriptors.RichAttributeDescriptor

  import scala.collection.JavaConverters._

<<<<<<< HEAD
  private val geometryTypeMap = scala.collection.Map(
    "Geometry"           -> classOf[Geometry],
    "Point"              -> classOf[Point],
    "LineString"         -> classOf[LineString],
    "Polygon"            -> classOf[Polygon],
    "MultiPoint"         -> classOf[MultiPoint],
    "MultiLineString"    -> classOf[MultiLineString],
    "MultiPolygon"       -> classOf[MultiPolygon],
    "GeometryCollection" -> classOf[GeometryCollection]
  )

  private val gson = new GsonBuilder().serializeNulls().create()
=======
  private val gson = new GsonBuilder().serializeNulls().setDateFormat("yyyy-MM-dd'T'HH:mm:ss.SSSX").create()
>>>>>>> 250be9bd

  /**
   * Create a converter based on a feature type (useful for creating records from features)
   *
   * @param sft simple feature type
   * @return
   */
  def apply(sft: SimpleFeatureType): SimpleFeatureRecordConverter = apply(sft, SimpleFeatureConverterOptions())

  /**
   * Create a converter based on a feature type (useful for creating records from features)
   *
   * @param sft simple feature type
   * @param options converter options
   * @return
   */
  def apply(sft: SimpleFeatureType, options: SimpleFeatureConverterOptions): SimpleFeatureRecordConverter = {
    val converters = sft.getAttributeDescriptors.asScala.map { descriptor =>
      val name = descriptor.getLocalName
      if (classOf[Geometry].isAssignableFrom(descriptor.getType.getBinding)) {
        val converter = options.encoding match {
          case GeometryEncoding.Wkt => new GeometryWktFieldConverter(name, descriptor.getType.getBinding)
          case GeometryEncoding.Wkb => new GeometryWkbFieldConverter(name, descriptor.getType.getBinding)
          case _ => throw new NotImplementedError(s"Geometry encoding ${options.encoding}")
        }
        converter.asInstanceOf[FieldConverter[AnyRef, AnyRef]]
      } else {
        getConverter(name, ObjectType.selectType(descriptor))
      }
    }
    val id = new StandardSchemaIdentifier.Builder().name(sft.getTypeName).build()
    val idField = options.fidField.map(name => new RecordField(name, RecordFieldType.STRING.getDataType))
    val userDataField = options.userDataField.map(name => new RecordField(name, RecordFieldType.STRING.getDataType))
    val visField = options.visField.map(name => new RecordField(name, RecordFieldType.STRING.getDataType))
    val fields = idField.toSeq ++ converters.map(_.field) ++ userDataField ++ visField
    val schema = new SimpleRecordSchema(fields.asJava, id)
    schema.setSchemaName(sft.getTypeName) // seem to be two separate identifiers??

    new SimpleFeatureRecordConverter(sft, schema, converters.toArray, options.fidField, options.visField, options.userDataField)
  }

  /**
   * Create a converter based on a record schema (useful for creating features from records)
   *
   * @param schema record schema
   * @return
   */
  def apply(schema: RecordSchema): SimpleFeatureRecordConverter = apply(schema, RecordConverterOptions())

  /**
   * Create a converter based on a record schema (useful for creating features from records)
   *
   * @param schema record schema
   * @param options conversion options
   * @return
   */
  def apply(schema: RecordSchema, options: RecordConverterOptions): SimpleFeatureRecordConverter = {

    val typeName =
      options.typeName
          .orElse(schema.getSchemaName.asScala)
          .orElse(schema.getIdentifier.getName.asScala)
          .getOrElse(throw new IllegalArgumentException("No schema name defined in schema or processor"))

    // validate options
    val opts =
      options.fidField.toSeq ++
          options.geomFields.map(_.name) ++
          options.jsonFields ++
          options.dtgField ++
          options.visField

    opts.foreach { name =>
      if (!schema.getField(name).isPresent) {
        logger.warn(
          s"Schema does not contain configured field '$name': " +
              schema.getFieldNames.asScala.mkString(", "))
      }
    }

    val converters: Seq[FieldConverter[AnyRef, AnyRef]] = schema.getFields.asScala.flatMap { field =>
      val name = field.getFieldName
      if (options.fidField.contains(name) || options.visField.contains(name)) {
        Seq.empty
      } else {
        options.geomFields.find(_.name == name) match {
          case Some(geom) =>
            val converter = field.getDataType match {
              case d if d == RecordDataTypes.StringType => new GeometryWktFieldConverter(name, geom.binding)
              case d if d == RecordDataTypes.BytesType  => new GeometryWkbFieldConverter(name, geom.binding)
              case d =>
                throw new IllegalArgumentException(
                  s"Invalid field type '$d' for geometry field $name, expected String or Byte Array")
            }
            Seq(converter.asInstanceOf[FieldConverter[AnyRef, AnyRef]])

          case None =>
            getConverter(name, field.getDataType).toSeq
        }
      }
    }

    val sft: SimpleFeatureType = {
      val builder = new SimpleFeatureTypeBuilder()
      builder.setName(typeName)
      val descriptors = converters.map { c =>
        val descriptor = c.descriptor
        if (options.jsonFields.contains(c.name)) {
          descriptor.getUserData.put(AttributeOptions.OptJson, "true")
        }
        descriptor
      }
      builder.addAll(descriptors.asJava)
      if (options.visField.isDefined) {
        println("Do we need to remove the visibilities from the SFT?")
        println(s"Added descriptors: ${descriptors.mkString(", ")}")
        //builder.remove("visibilities")
      }
      options.geomFields.find(_.default).foreach(g => builder.setDefaultGeometry(g.name))
      builder.buildFeatureType()
    }

    options.dtgField.foreach(sft.setDtgField)
    sft.getUserData.putAll(options.userData.asJava)

    new SimpleFeatureRecordConverter(sft, schema, converters.toArray, options.fidField, options.visField, None)
  }

  /**
   * Get a converter based on an attribute descriptor
   *
   * @param name attribute name
   * @param bindings type bindings
   * @return
   */
  private def getConverter(name: String, bindings: Seq[ObjectType]): FieldConverter[AnyRef, AnyRef] = {
    val converter = bindings.head match {
      case ObjectType.STRING   => new StringFieldConverter(name)
      case ObjectType.INT      => new IntFieldConverter(name)
      case ObjectType.LONG     => new LongFieldConverter(name)
      case ObjectType.FLOAT    => new FloatFieldConverter(name)
      case ObjectType.DOUBLE   => new DoubleFieldConverter(name)
      case ObjectType.BOOLEAN  => new BooleanFieldConverter(name)
      case ObjectType.DATE     => new DateFieldConverter(name)
      case ObjectType.UUID     => new UuidFieldConverter(name)
//<<<<<<< HEAD
//      case ObjectType.GEOMETRY => GeometryToRecordField(name, encoding, encodings)
//      case ObjectType.LIST     => new ListToRecordField(name, getConverter("", bindings.tail, encoding, encodings))
//      case ObjectType.MAP      => new MapToRecordField(name, getConverter("", bindings.drop(2), encoding, encodings))
//      case ObjectType.BYTES    => new BytesToRecordField(name)
//=======
      case ObjectType.BYTES    => new BytesFieldConverter(name)
      case ObjectType.LIST     => new ListFieldConverter(name, getConverter("", bindings.tail))
      case ObjectType.MAP      => new MapFieldConverter(name, getConverter("", bindings.drop(2)))
      case b => throw new NotImplementedError(s"Unexpected attribute type: $b")
    }
    converter.asInstanceOf[FieldConverter[AnyRef, AnyRef]]
  }

  /**
   * Get a converter based on a record field
   *
   * @param name field name
   * @param dataType data type
   * @return
   */
  private def getConverter(
      name: String,
      dataType: DataType,
      path: Seq[String] = Seq.empty): Option[FieldConverter[AnyRef, AnyRef]] = {
    val converter = dataType.getFieldType match {
      case RecordFieldType.STRING    => Some(new StringFieldConverter(name))
      case RecordFieldType.BOOLEAN   => Some(new BooleanFieldConverter(name))
      case RecordFieldType.BYTE      => Some(new ByteFieldConverter(name))
      case RecordFieldType.SHORT     => Some(new ShortFieldConverter(name))
      case RecordFieldType.INT       => Some(new IntFieldConverter(name))
      case RecordFieldType.LONG      => Some(new LongFieldConverter(name))
      case RecordFieldType.BIGINT    => Some(new BigIntFieldConverter(name))
      case RecordFieldType.FLOAT     => Some(new FloatFieldConverter(name))
      case RecordFieldType.DOUBLE    => Some(new DoubleFieldConverter(name))
      case RecordFieldType.TIMESTAMP => Some(new DateFieldConverter(name, dataType))
      case RecordFieldType.DATE      => Some(new DateFieldConverter(name, dataType))
      case RecordFieldType.CHAR      => Some(new CharFieldConverter(name))

      case RecordFieldType.ARRAY =>
        val subType = dataType.asInstanceOf[ArrayDataType].getElementType
        if (subType.getFieldType == RecordFieldType.BYTE) {
          Some(new BytesFieldConverter(name))
        } else {
          getConverter("", subType, path ++ Seq(name)).map(new ListFieldConverter(name, _))
        }

      case RecordFieldType.MAP =>
        val subType = dataType.asInstanceOf[MapDataType].getValueType
        getConverter("", subType, path ++ Seq(name)).map(new MapFieldConverter(name, _))

      case RecordFieldType.CHOICE =>
        // TODO apply smarter logic on the widest common type (i.e. could convert int+long to long)
        Some(new ChoiceFieldConverter(name, dataType.asInstanceOf[ChoiceDataType].getPossibleSubTypes))

      case RecordFieldType.RECORD =>
        Some(new RecordFieldConverter(name, dataType.asInstanceOf[RecordDataType].getChildSchema))

      case t =>
        logger.warn(s"Dropping unsupported record field '${(path :+ name).mkString(".")}' of type: $t")
        None
    }
    converter.asInstanceOf[Option[FieldConverter[AnyRef, AnyRef]]]
  }

  trait FieldConverter[T, U] {
    def name: String
    def field: RecordField
    def descriptor: AttributeDescriptor
    def convertToRecord(value: T): U
    def convertToAttribute(value: U): T
  }

  trait IdentityFieldConverter[T] extends FieldConverter[T, T] {
    def convertToRecord(value: T): T = value
    def convertToAttribute(value: T): T = value
  }

  abstract class AbstractFieldConverter[T : ClassTag, U](val name: String, dataType: DataType)
      extends FieldConverter[T, U] {
    override val field: RecordField = new RecordField(name, dataType)
    override val descriptor: AttributeDescriptor =
      new AttributeTypeBuilder().binding(implicitly[ClassTag[T]].runtimeClass).buildDescriptor(name)
  }

  class StringFieldConverter(name: String)
      extends AbstractFieldConverter[String, String](name, RecordDataTypes.StringType)
        with IdentityFieldConverter[String]

  class IntFieldConverter(name: String)
      extends AbstractFieldConverter[Integer, Integer](name, RecordDataTypes.IntType)
          with IdentityFieldConverter[Integer]

  class LongFieldConverter(name: String)
      extends AbstractFieldConverter[java.lang.Long, java.lang.Long](name, RecordDataTypes.LongType)
          with IdentityFieldConverter[java.lang.Long]

  class FloatFieldConverter(name: String)
      extends AbstractFieldConverter[java.lang.Float, java.lang.Float](name, RecordDataTypes.FloatType)
          with IdentityFieldConverter[java.lang.Float]

  class DoubleFieldConverter(name: String)
      extends AbstractFieldConverter[java.lang.Double, java.lang.Double](name, RecordDataTypes.DoubleType)
          with IdentityFieldConverter[java.lang.Double]

  class BooleanFieldConverter(name: String)
      extends AbstractFieldConverter[java.lang.Boolean, java.lang.Boolean](name, RecordDataTypes.BooleanType)
          with IdentityFieldConverter[java.lang.Boolean]

  class DateFieldConverter(name: String, dataType: DataType = RecordDataTypes.DateType)
      extends AbstractFieldConverter[Date, Date](name, dataType)
          with IdentityFieldConverter[Date]

  class BytesFieldConverter(name: String)
      extends AbstractFieldConverter[Array[Byte], AnyRef](name, RecordDataTypes.BytesType) {
    override def convertToRecord(value: Array[Byte]): AnyRef = value
    override def convertToAttribute(value: AnyRef): Array[Byte] = fromRecordBytes(value)
  }

  case class TypeAndEncoding(clazz: Class[_ <: Geometry], encoding: GeometryEncoding)

  object TypeAndEncoding {
    def apply(clazzString: String, encoding: GeometryEncoding): TypeAndEncoding = {
      TypeAndEncoding(geometryTypeMap(clazzString), encoding)
    }
  }

  class UuidFieldConverter(name: String)
      extends AbstractFieldConverter[UUID, String](name, RecordDataTypes.StringType) {
    override def convertToAttribute(value: String): UUID = UUID.fromString(value)
    override def convertToRecord(value: UUID): String = value.toString
  }

  class GeometryWktFieldConverter(val name: String, binding: Class[_])
      extends FieldConverter[Geometry, String] {
    override val field: RecordField = new RecordField(name, RecordDataTypes.StringType)
    override val descriptor: AttributeDescriptor = new AttributeTypeBuilder().binding(binding).buildDescriptor(name)
    override def convertToAttribute(value: String): Geometry = WKTUtils.read(value)
    override def convertToRecord(value: Geometry): String = WKTUtils.write(value)
  }

  class GeometryWkbFieldConverter(val name: String, binding: Class[_])
      extends FieldConverter[Geometry, AnyRef] {
    override val field: RecordField = new RecordField(name, RecordDataTypes.BytesType)
    override val descriptor: AttributeDescriptor = new AttributeTypeBuilder().binding(binding).buildDescriptor(name)
    override def convertToAttribute(value: AnyRef): Geometry = WKBUtils.read(fromRecordBytes(value))
    override def convertToRecord(value: Geometry): AnyRef = WKBUtils.write(value)
  }

  class ByteFieldConverter(name: String)
      extends AbstractFieldConverter[Integer, java.lang.Byte](name, RecordFieldType.BYTE.getDataType) {
    override def convertToRecord(value: Integer): java.lang.Byte = value.byteValue()
    override def convertToAttribute(value: java.lang.Byte): Integer = value.intValue()
  }

  class ShortFieldConverter(name: String)
      extends AbstractFieldConverter[Integer, java.lang.Short](name, RecordFieldType.SHORT.getDataType) {
    override def convertToRecord(value: Integer): java.lang.Short = value.shortValue()
    override def convertToAttribute(value: java.lang.Short): Integer = value.intValue()
  }

  class BigIntFieldConverter(name: String)
      extends AbstractFieldConverter[java.lang.Long, BigInteger](name, RecordFieldType.BIGINT.getDataType) {
    override def convertToRecord(value: java.lang.Long): BigInteger = BigInteger.valueOf(value)
    override def convertToAttribute(value: BigInteger): java.lang.Long = value.longValueExact()
  }

  class CharFieldConverter(name: String)
      extends AbstractFieldConverter[String, java.lang.Character](name, RecordFieldType.CHAR.getDataType) {
    override def convertToRecord(value: String): Character = value.charAt(0)
    override def convertToAttribute(value: Character): String = value.toString
  }

  class ListFieldConverter(val name: String, sub: FieldConverter[AnyRef, AnyRef])
      extends FieldConverter[java.util.List[AnyRef], Array[AnyRef]] {

    override val field: RecordField =
      new RecordField(name, RecordFieldType.ARRAY.getArrayDataType(sub.field.getDataType))

    override val descriptor: AttributeDescriptor =
      new AttributeTypeBuilder()
          .binding(classOf[java.util.List[AnyRef]])
          .buildDescriptor(name)
          .setListType(sub.descriptor.getType.getBinding)

    override def convertToRecord(value: java.util.List[AnyRef]): Array[AnyRef] =
      value.asScala.collect { case v if v != null => sub.convertToRecord(v) }.toArray

    override def convertToAttribute(value: Array[AnyRef]): java.util.List[AnyRef] =
      java.util.Arrays.asList(value.collect { case v if v != null => sub.convertToAttribute(v) }: _*)
  }

  // TODO records do not support non-string map keys
  class MapFieldConverter(val name: String, valueConverter: FieldConverter[AnyRef, AnyRef])
      extends FieldConverter[java.util.Map[AnyRef, AnyRef], java.util.Map[String, AnyRef]] {

    override val field: RecordField =
      new RecordField(name, RecordFieldType.MAP.getMapDataType(valueConverter.field.getDataType))

    override val descriptor: AttributeDescriptor =
      new AttributeTypeBuilder()
          .binding(classOf[java.util.Map[AnyRef, AnyRef]])
          .buildDescriptor(name)
          .setMapTypes(classOf[String], valueConverter.descriptor.getType.getBinding)

    override def convertToRecord(value: java.util.Map[AnyRef, AnyRef]): java.util.Map[String, AnyRef] =
      value.asScala.collect { case (k, v) if v != null => k.toString -> valueConverter.convertToRecord(v) }.asJava


    override def convertToAttribute(value: java.util.Map[String, AnyRef]): java.util.Map[AnyRef, AnyRef] = {
      val map = value.asScala.collect { case (k, v) if v != null => k -> valueConverter.convertToAttribute(v) }
      map.asJava.asInstanceOf[java.util.Map[AnyRef, AnyRef]]
    }
  }

  class RecordFieldConverter(val name: String, schema: RecordSchema) extends FieldConverter[String, Record] {

    override val field: RecordField = new RecordField(name, RecordFieldType.RECORD.getRecordDataType(schema))

    override val descriptor: AttributeDescriptor =
      new AttributeTypeBuilder().binding(classOf[String]).userData("json", "true").buildDescriptor(name)

    override def convertToRecord(value: String): Record =
      throw new NotImplementedError("Record field converters are only implemented for record to feature")

    override def convertToAttribute(value: Record): String = gson.toJson(value.toMap)
  }

  class ChoiceFieldConverter(val name: String, choices: java.util.List[DataType])
      extends FieldConverter[String, AnyRef] {

    override val field: RecordField = new RecordField(name, RecordFieldType.CHOICE.getChoiceDataType(choices))

    override val descriptor: AttributeDescriptor =
      new AttributeTypeBuilder().binding(classOf[String]).buildDescriptor(name)

    override def convertToRecord(value: String): AnyRef =
      throw new NotImplementedError("Choice converters are only implemented for record to feature")

    override def convertToAttribute(value: AnyRef): String = value.toString
  }
}<|MERGE_RESOLUTION|>--- conflicted
+++ resolved
@@ -136,7 +136,6 @@
 
   import scala.collection.JavaConverters._
 
-<<<<<<< HEAD
   private val geometryTypeMap = scala.collection.Map(
     "Geometry"           -> classOf[Geometry],
     "Point"              -> classOf[Point],
@@ -148,10 +147,7 @@
     "GeometryCollection" -> classOf[GeometryCollection]
   )
 
-  private val gson = new GsonBuilder().serializeNulls().create()
-=======
   private val gson = new GsonBuilder().serializeNulls().setDateFormat("yyyy-MM-dd'T'HH:mm:ss.SSSX").create()
->>>>>>> 250be9bd
 
   /**
    * Create a converter based on a feature type (useful for creating records from features)
@@ -297,12 +293,6 @@
       case ObjectType.BOOLEAN  => new BooleanFieldConverter(name)
       case ObjectType.DATE     => new DateFieldConverter(name)
       case ObjectType.UUID     => new UuidFieldConverter(name)
-//<<<<<<< HEAD
-//      case ObjectType.GEOMETRY => GeometryToRecordField(name, encoding, encodings)
-//      case ObjectType.LIST     => new ListToRecordField(name, getConverter("", bindings.tail, encoding, encodings))
-//      case ObjectType.MAP      => new MapToRecordField(name, getConverter("", bindings.drop(2), encoding, encodings))
-//      case ObjectType.BYTES    => new BytesToRecordField(name)
-//=======
       case ObjectType.BYTES    => new BytesFieldConverter(name)
       case ObjectType.LIST     => new ListFieldConverter(name, getConverter("", bindings.tail))
       case ObjectType.MAP      => new MapFieldConverter(name, getConverter("", bindings.drop(2)))
