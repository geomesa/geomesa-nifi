--- conflicted
+++ resolved
@@ -24,15 +24,9 @@
 import org.apache.nifi.logging.ComponentLog
 import org.apache.nifi.processor._
 import org.apache.nifi.processor.util.StandardValidators
-<<<<<<< HEAD
-import org.apache.nifi.serialization.record.{Record, RecordSchema}
-import org.apache.nifi.serialization.{RecordSetWriter, RecordSetWriterFactory}
-import org.geomesa.nifi.datastore.processor.DataStoreProcessor
-=======
 import org.apache.nifi.serialization.RecordSetWriterFactory
 import org.apache.nifi.serialization.record.RecordSchema
-import org.geomesa.nifi.datastore.processor.AbstractDataStoreProcessor
->>>>>>> cbc926f1
+import org.geomesa.nifi.datastore.processor.DataStoreProcessor
 import org.geomesa.nifi.datastore.processor.Relationships.SuccessRelationship
 import org.geomesa.nifi.datastore.processor.records.Properties.GeometrySerializationDefaultWkt
 import org.geomesa.nifi.datastore.processor.records.{GeometryEncoding, SimpleFeatureConverterOptions, SimpleFeatureRecordConverter}
@@ -118,15 +112,7 @@
 
     val ds = {
       val props = {
-<<<<<<< HEAD
-        val base = DataStoreProcessor.getDataStoreParams(context, descriptors) ++ Map(
-          // disable feature caching since we are just using the listeners
-          KafkaDataStoreParams.CacheExpiry.key -> "0s"
-        )
-        val groupId = context.getProperty(GroupId).evaluateAttributeExpressions().getValue
-=======
-        val base = AbstractDataStoreProcessor.getDataStoreParams(context, descriptors)
->>>>>>> cbc926f1
+        val base = DataStoreProcessor.getDataStoreParams(context, descriptors)
         val offset = context.getProperty(InitialOffset).getValue
         // override/set auto.offset.reset
         val config = KafkaDataStoreParams.ConsumerConfig.lookupOpt(base.asJava).getOrElse(new Properties())
