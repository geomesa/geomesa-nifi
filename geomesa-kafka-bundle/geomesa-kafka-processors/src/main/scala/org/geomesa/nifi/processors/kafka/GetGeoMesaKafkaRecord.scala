--- conflicted
+++ resolved
@@ -26,7 +26,7 @@
 import org.apache.nifi.serialization.{RecordSetWriter, RecordSetWriterFactory}
 import org.geomesa.nifi.datastore.processor.AbstractDataStoreProcessor
 import org.geomesa.nifi.datastore.processor.Relationships.SuccessRelationship
-import org.geomesa.nifi.datastore.processor.records.{GeometryEncoding, GeometryEncodingLabels, SimpleFeatureRecordConverter}
+import org.geomesa.nifi.datastore.processor.records.{GeometryEncoding, GeometryEncodingLabels, SimpleFeatureConverterOptions, SimpleFeatureRecordConverter}
 import org.geomesa.nifi.datastore.processor.utils.PropertyDescriptorUtils
 import org.geotools.data._
 import org.locationtech.geomesa.kafka.data.KafkaDataStoreParams
@@ -88,16 +88,13 @@
     logger.info("Initializing")
 
     val typeName = context.getProperty(TypeName).evaluateAttributeExpressions().getValue
-<<<<<<< HEAD
     val encoding = GeometryEncoding(context.getProperty(GeometrySerialization).getValue)
-=======
-    val encoding = context.getProperty(GeometrySerialization).getValue match {
-      case GetGeoMesaKafkaRecord.Wkt => GeometryEncoding.Wkt
-      case GetGeoMesaKafkaRecord.Wkb => GeometryEncoding.Wkb
-      case s => throw new IllegalArgumentException(s"Unexpected value for '${GeometrySerialization.getName}': $s")
-    }
-    val vis = java.lang.Boolean.parseBoolean(context.getProperty(IncludeVisibilities).getValue)
->>>>>>> 47a689c0
+    val vis =
+      if (java.lang.Boolean.parseBoolean(context.getProperty(IncludeVisibilities).getValue)) {
+        Some("visibilities")
+      } else {
+        None
+      }
 
     factory = context.getProperty(RecordWriter).asControllerService(classOf[RecordSetWriterFactory])
     maxBatchSize = context.getProperty(RecordMaxBatchSize).evaluateAttributeExpressions().asInteger
@@ -138,7 +135,7 @@
       val sft = ds.getSchema(typeName)
       require(sft != null,
         s"Feature type '$typeName' does not exist in the store. Available types: ${ds.getTypeNames.mkString(", ")}")
-      converter = SimpleFeatureRecordConverter(sft, encoding, vis)
+      converter = SimpleFeatureRecordConverter(sft, SimpleFeatureConverterOptions(encoding = encoding, visField = vis))
       schema = factory.getSchema(Collections.emptyMap[String, String], converter.schema)
       fs = ds.getFeatureSource(typeName)
       fs.addFeatureListener(listener)
