--- conflicted
+++ resolved
@@ -164,9 +164,6 @@
             |""".stripMargin
     }
 
-<<<<<<< HEAD
-    "get records in GeoAvro format" in {
-=======
     "get records with user data" in {
       val sft = SimpleFeatureTypes.createType("get-records-user-data", "name:String,dtg:Date,*geom:Point:srid=4326")
 
@@ -177,7 +174,6 @@
         sf
       }
 
->>>>>>> 250be9bd
       WithClose(DataStoreFinder.getDataStore(dsParams.asJava)) { ds =>
         ds must not(beNull)
         ds.createSchema(sft)
@@ -187,14 +183,6 @@
       }
 
       val runner = TestRunners.newTestRunner(new GetGeoMesaKafkaRecord())
-<<<<<<< HEAD
-      val result: Array[Byte] = try {
-        val service = new GeoAvroRecordSetWriterFactory()
-        runner.addControllerService("avro-record-set-writer", service)
-        runner.enableControllerService(service)
-
-        runner.setProperty(GetGeoMesaKafkaRecord.RecordWriter, "avro-record-set-writer")
-=======
       val result = try {
         val service = new CSVRecordSetWriter()
         runner.addControllerService("csv-record-set-writer", service)
@@ -202,84 +190,20 @@
         runner.setProperty(service, CSVUtils.QUOTE_CHAR, "'")
         runner.enableControllerService(service)
         runner.setProperty(GetGeoMesaKafkaRecord.RecordWriter, "csv-record-set-writer")
->>>>>>> 250be9bd
         runner.setProperty(GetGeoMesaKafkaRecord.GroupId, "test-id")
         runner.setProperty(GetGeoMesaKafkaRecord.InitialOffset, "earliest")
         runner.setProperty(GetGeoMesaKafkaRecord.RecordMaxBatchSize, "5")
         runner.setProperty(GetGeoMesaKafkaRecord.TypeName, sft.getTypeName)
-<<<<<<< HEAD
-=======
         runner.setProperty(GetGeoMesaKafkaRecord.IncludeUserData, "true")
->>>>>>> 250be9bd
-        dsParams.foreach { case (k, v) => runner.setProperty(k, v) }
-        runner.run()
-        val results = runner.getFlowFilesForRelationship(Relationships.SuccessRelationship)
-        results.size mustEqual 1
-<<<<<<< HEAD
-        runner.getContentAsByteArray(results.get(0))
-      } catch {
-        case t: Throwable =>
-          println(s"Caught $t")
-          throw t
-      } finally {
-        runner.shutdown()
-      }
-
-      val bais = new ByteArrayInputStream(result)
-      val avroReader = new AvroDataFileReader(bais)
-      val featuresRead: Seq[SimpleFeature] = avroReader.toList
-
-      featuresRead.foreach { println }
-      featuresRead.size mustEqual 5
-    }
-
-    "get records in GeoAvro format with visibilities" in {
-      WithClose(DataStoreFinder.getDataStore(dsParams.asJava)) { ds =>
-        ds must not(beNull)
-        ds.createSchema(sftWithVis)
-        WithClose(ds.getFeatureWriterAppend(sftWithVis.getTypeName, Transaction.AUTO_COMMIT)) { writer =>
-          featuresWithVis.foreach(FeatureUtils.write(writer, _, useProvidedFid = true))
-        }
-      }
-
-      val runner = TestRunners.newTestRunner(new GetGeoMesaKafkaRecord())
-      val result: Array[Byte] = try {
-        val service = new GeoAvroRecordSetWriterFactory()
-        runner.addControllerService("avro-record-set-writer", service)
-        runner.setProperty(service, GeoAvroRecordSetWriterFactory.VisibilitiesColumn, "visibilities")
-        runner.enableControllerService(service)
-
-        runner.setProperty(GetGeoMesaKafkaRecord.RecordWriter, "avro-record-set-writer")
-        runner.setProperty(GetGeoMesaKafkaRecord.GroupId, "test-id")
-        runner.setProperty(GetGeoMesaKafkaRecord.InitialOffset, "earliest")
-        runner.setProperty(GetGeoMesaKafkaRecord.RecordMaxBatchSize, "5")
-        runner.setProperty(GetGeoMesaKafkaRecord.TypeName, sftWithVis.getTypeName)
-        runner.setProperty(GetGeoMesaKafkaRecord.IncludeVisibilities, "true")
-        dsParams.foreach { case (k, v) => runner.setProperty(k, v) }
-        runner.run()
-        val results = runner.getFlowFilesForRelationship(Relationships.SuccessRelationship)
-        results.size mustEqual 1
-        runner.getContentAsByteArray(results.get(0))
-      } catch {
-        case t: Throwable =>
-          println(s"Caught $t")
-          throw t
-=======
+        dsParams.foreach { case (k, v) => runner.setProperty(k, v) }
+        runner.run()
+        val results = runner.getFlowFilesForRelationship(Relationships.SuccessRelationship)
+        results.size mustEqual 1
         new String(runner.getContentAsByteArray(results.get(0)))
->>>>>>> 250be9bd
-      } finally {
-        runner.shutdown()
-      }
-
-<<<<<<< HEAD
-      val bais = new ByteArrayInputStream(result)
-      val avroReader = new AvroDataFileReader(bais)
-      val featuresRead: Seq[SimpleFeature] = avroReader.toList
-
-      featuresRead.foreach { println }
-      featuresRead.head.visibility.get must not be null
-      featuresRead.size mustEqual 5
-=======
+      } finally {
+        runner.shutdown()
+      }
+
       result mustEqual
           """id,name,dtg,geom,user-data
             |0,name0,2020-02-02T00:00:00Z,POINT (0 10),'{"bar":"2020-02-02T00:00:00.000Z","foo":0}'
@@ -288,7 +212,91 @@
             |3,name3,2020-02-02T03:00:00Z,POINT (3 10),'{"bar":"2020-02-02T03:00:00.000Z","foo":0}'
             |4,name4,2020-02-02T04:00:00Z,POINT (4 10),'{"bar":"2020-02-02T04:00:00.000Z","foo":1}'
             |""".stripMargin
->>>>>>> 250be9bd
+    }
+
+    "get records in GeoAvro format" in {
+      WithClose(DataStoreFinder.getDataStore(dsParams.asJava)) { ds =>
+        ds must not(beNull)
+        ds.createSchema(sft)
+        WithClose(ds.getFeatureWriterAppend(sft.getTypeName, Transaction.AUTO_COMMIT)) { writer =>
+          features.foreach(FeatureUtils.write(writer, _, useProvidedFid = true))
+        }
+      }
+
+      val runner = TestRunners.newTestRunner(new GetGeoMesaKafkaRecord())
+      val result: Array[Byte] = try {
+        val service = new GeoAvroRecordSetWriterFactory()
+        runner.addControllerService("avro-record-set-writer", service)
+        runner.enableControllerService(service)
+
+        runner.setProperty(GetGeoMesaKafkaRecord.RecordWriter, "avro-record-set-writer")
+        runner.setProperty(GetGeoMesaKafkaRecord.GroupId, "test-id")
+        runner.setProperty(GetGeoMesaKafkaRecord.InitialOffset, "earliest")
+        runner.setProperty(GetGeoMesaKafkaRecord.RecordMaxBatchSize, "5")
+        runner.setProperty(GetGeoMesaKafkaRecord.TypeName, sft.getTypeName)
+        dsParams.foreach { case (k, v) => runner.setProperty(k, v) }
+        runner.run()
+        val results = runner.getFlowFilesForRelationship(Relationships.SuccessRelationship)
+        results.size mustEqual 1
+        runner.getContentAsByteArray(results.get(0))
+      } catch {
+        case t: Throwable =>
+          println(s"Caught $t")
+          throw t
+      } finally {
+        runner.shutdown()
+      }
+
+      val bais = new ByteArrayInputStream(result)
+      val avroReader = new AvroDataFileReader(bais)
+      val featuresRead: Seq[SimpleFeature] = avroReader.toList
+
+      featuresRead.foreach { println }
+      featuresRead.size mustEqual 5
+    }
+
+    "get records in GeoAvro format with visibilities" in {
+      WithClose(DataStoreFinder.getDataStore(dsParams.asJava)) { ds =>
+        ds must not(beNull)
+        ds.createSchema(sftWithVis)
+        WithClose(ds.getFeatureWriterAppend(sftWithVis.getTypeName, Transaction.AUTO_COMMIT)) { writer =>
+          featuresWithVis.foreach(FeatureUtils.write(writer, _, useProvidedFid = true))
+        }
+      }
+
+      val runner = TestRunners.newTestRunner(new GetGeoMesaKafkaRecord())
+      val result: Array[Byte] = try {
+        val service = new GeoAvroRecordSetWriterFactory()
+        runner.addControllerService("avro-record-set-writer", service)
+        runner.setProperty(service, GeoAvroRecordSetWriterFactory.VisibilitiesColumn, "visibilities")
+        runner.enableControllerService(service)
+
+        runner.setProperty(GetGeoMesaKafkaRecord.RecordWriter, "avro-record-set-writer")
+        runner.setProperty(GetGeoMesaKafkaRecord.GroupId, "test-id")
+        runner.setProperty(GetGeoMesaKafkaRecord.InitialOffset, "earliest")
+        runner.setProperty(GetGeoMesaKafkaRecord.RecordMaxBatchSize, "5")
+        runner.setProperty(GetGeoMesaKafkaRecord.TypeName, sftWithVis.getTypeName)
+        runner.setProperty(GetGeoMesaKafkaRecord.IncludeVisibilities, "true")
+        dsParams.foreach { case (k, v) => runner.setProperty(k, v) }
+        runner.run()
+        val results = runner.getFlowFilesForRelationship(Relationships.SuccessRelationship)
+        results.size mustEqual 1
+        runner.getContentAsByteArray(results.get(0))
+      } catch {
+        case t: Throwable =>
+          println(s"Caught $t")
+          throw t
+      } finally {
+        runner.shutdown()
+      }
+
+      val bais = new ByteArrayInputStream(result)
+      val avroReader = new AvroDataFileReader(bais)
+      val featuresRead: Seq[SimpleFeature] = avroReader.toList
+
+      featuresRead.foreach { println }
+      featuresRead.head.visibility.get must not be null
+      featuresRead.size mustEqual 5
     }
   }
 
